use super::*;

///
/// A position in a source string
///
pub struct Position {
    line: uint,
    col: uint,
}

pub struct ParseFailure {
    description: ~str,
    position: Position,
}

impl ParseFailure {
    fn err<T>(descr: ~str, pos: Position) -> Result<T, ParseFailure> {
        Err(ParseFailure { description: descr, position: pos })
    }
    fn eof<T>(pos: Position) -> Result<T, ParseFailure> {
        ParseFailure::err(~"Unexpected EOF", pos)
    }
}

#[deriving(Eq)]
enum Tok<'self> {
    LPAREN, RPAREN,
    LIT(&'self str),
    STRING(&'self str),
    EOF
}

struct Token<'self> {
    val: Tok<'self>,
    position: Position,
}

impl<'self> Token<'self> {
    fn new<'r>(val: Tok<'r>, position: Position) -> Token<'r> {
        Token { val: val, position: position }
    }
}


pub struct Parser<'self> {
    token_start: uint,
    src_position: uint,
    position: Position,
    token: Result<Token<'self>, ParseFailure>,
    src: &'self str
}

pub impl<'self> Parser<'self> {
    fn new<'r>(src: &'r str) -> Parser<'r> {
        let pos = Position { line: 1, col: 0 };
        Parser {
            token_start: 0,
            src_position: 0,
            position: pos,
            token: ParseFailure::err(~"No input", pos),
            src: src
        }
    }

    // Tokenising

    /// Load the next token in to `self.token`. If it is currently
    /// `Ok(..)`, then it is preserved or overwritten depending on the
    /// value of `overwrite`.
    fn load_token(&mut self, overwrite: bool) {
        macro_rules! set_token (
            ($tok:expr) => {{
                self.token = Ok(Token::new($tok, self.position));
                self.token_start = self.src_position;
                return;
            }}
        );

        cond!(
            // already loaded
            (!overwrite && self.token.is_ok()) { return; }
            // a left-over token
            (self.token_start < self.src_position) {
                println("foo");
                self.src_position = self.token_start; // reparse the token
            }
            // finished
            (self.token_start >= self.src.len()) {
                set_token!(EOF);
            }
        );

        let mut seen_token = false;
        let mut inside_string = false;

        for str::each_char(self.src.slice(self.src_position, self.src.len())) |c| {
            match c {
                // TODO string escape sequences
                '"' => { // string
                    if seen_token { break }
                    if !inside_string {
                        inside_string = true;
                        self.token_start = self.src_position + 1;
                    } else {
                        self.src_position += 1; // skip the trailing " for the next token
                        set_token!(STRING(self.src.slice(self.token_start,
                                                         self.src_position - 1)))
                    }
                }
                // just collect characters while inside a string
                _ if inside_string => {}
                '(' | ')' => {
                    if !seen_token {
                        // we haven't seen a token yet, so use this character
                        self.position.col += 1; // always 1 column
                        self.src_position += 1; // always 1 byte
                        set_token!(if c == '(' {LPAREN} else {RPAREN})
                    } // we've already seen a token, so don't advance, and use that one
                    break;
                }
                // ignore (leading) whitespace
                _ if c.is_whitespace() => { if seen_token { break } }
                _ => {
                    if !seen_token { // start a new token here
                        self.token_start = self.src_position;
                        seen_token = true;
                    }
                }
            }
            if c == '\n' {
                self.position.line += 1;
                self.position.col = 0;
            } else {
                // technically incorrect, because we are iterating
                // over characters, not graphemes
                self.position.col += 1;
            }

            self.src_position += char::len_utf8_bytes(c);
        }

        if seen_token {
            set_token!(LIT(self.src.slice(self.token_start, self.src_position)))
        } else {
            set_token!(EOF);
        }
    }

    fn peek_token<'r>(&'r mut self) -> Result<Token<'self>, ParseFailure> {
        // this is does nothing if token is Some
        self.load_token(false);
        copy self.token
    }

    fn bump_token(&mut self) {
        self.load_token(false);
        self.load_token(true);
    }

    fn eat_token(&mut self, tok: Tok) -> bool {
        match self.peek_token() {
            Ok(Token { val, _ }) if val == tok => {
                self.bump_token();
                true
            }
            _ => false,
        }
    }

    fn expect_token(&mut self, tok: Tok) -> Result<(), ParseFailure> {
        if self.eat_token(tok) {
            Ok(())
        } else {
            ParseFailure::err(fmt!("Expecting %?", tok), self.position)
        }
    }

    // Parsing

    /// Parse an identifier
    fn parse_ident(&mut self) -> Result<Ident, ParseFailure> {
        do self.peek_token().chain |tok| {
            match tok.val {
                LIT(val) => {
                    self.bump_token();
                    Ok(val.to_owned())
                }
                EOF => {
                    ParseFailure::eof(tok.position)
                }
                _ => {
                    ParseFailure::err(~"invalid ident", tok.position)
                }
            }
        }
    }

    fn parse_value_from_token(&mut self, tok: Token)  -> Result<Value, ParseFailure> {
        macro_rules! ret(($val:expr) => {{ self.bump_token(); return Ok($val); }});
        match tok.val {
            LIT(string) => {
                match string {
                    "true" => ret!(Bool(true)),
                    "false" => ret!(Bool(false)),
                    _ => {}
                }
                match int::from_str(string) {
                    Some(i) => ret!(Int(i)),
                    None => {}
                }
                match float::from_str(string) {
                    Some(f) => ret!(Float(f)),
                    None => {}
                }
                // fall-through on failure
            }
            STRING(string) => ret!(Str(string.to_owned())),
            EOF => { return ParseFailure::eof(tok.position); }
            _ => {}
        }

        ParseFailure::err(~"Invalid value", tok.position)
    }

    fn parse_value(&mut self) -> Result<Value, ParseFailure> {
        do self.peek_token().chain |tok| { self.parse_value_from_token(tok) }
    }

    fn parse_value_or_ident(&mut self) -> Result<~Value, ParseFailure> {
        match self.parse_value() {
            Ok(val) => Ok(~val),
            Err(_) => do self.parse_ident().map |&ident| { ~Symbol(ident) }
        }
    }

<<<<<<< HEAD
    /// Parse the interior of an S-expr
    fn parse_parened(&mut self) -> Result<~Value, ParseFailure> {
        Ok(~List(
            do vec::build |push| {
=======
    /// Parse an if expression, without the leading 'if'
    fn parse_if(&mut self) -> Result<~Value, ParseFailure> {
        do self.parse().chain |test| {
            do self.parse().chain |conseq| {
                do self.parse().map |&alt| {
                    ~If(test.clone(), conseq.clone(), alt)
                }
            }
        }
    }

    /// Parse a lambda expression, without the leading 'fn'
    fn parse_lambda(&mut self) -> Result<~Value, ParseFailure> {
        do self.expect_token(LPAREN).chain |_| {
            let args = do vec::build |push| {
>>>>>>> 4b3bba59
                loop {
                    match self.parse() {
                        Ok(val) => push(val),
                        Err(_) => break,
                    }
                }
<<<<<<< HEAD
            }
        ))
=======
            };

            match self.expect_token(RPAREN) {
                Err(err) => Err(err),
                _ => match self.parse() {
                    Ok(expr) => Ok(~Lambda(args, expr)),
                    Err(err) => Err(err)
                }
            }
        }
    }

    /// Parse a quote expression, without the leading 'quote'
    fn parse_quote(&mut self) -> Result<~Value, ParseFailure> {
        do self.parse().map |&expr| {
            ~Quote(expr)
        }
    }

    fn parse_def(&mut self) -> Result<~Value, ParseFailure> {
        do self.parse_ident().chain |ident| {
            do self.parse().map |&expr| {
                ~Def(copy ident, expr)
            }
        }
    }

    fn parse_do(&mut self) -> Result<~Value, ParseFailure> {
        let mut exprs = ~[];
        loop {
            match self.parse() {
                Ok(expr) => exprs.push(expr),
                Err(_) if exprs.len() >= 1 => break,
                Err(err) => return Err(err),
            }
        }
        Ok(~Do(exprs))
    }

    fn parse_apply(&mut self) -> Result<~Value, ParseFailure> {
        do self.parse().chain |expr| {
            let args = do vec::build |push| {
                loop {
                    match self.parse() {
                        Ok(expr) => push(expr),
                        Err(_) => break
                    }
                }
            };
            Ok(~Apply(expr, args))
        }
    }

    /// Parse the interior of an S-expr
    fn parse_parened(&mut self) -> Result<~Value, ParseFailure> {
        cond! (
            (self.eat_token(LIT("if")))    { self.parse_if() }
            (self.eat_token(LIT("quote"))) { self.parse_quote() }
            (self.eat_token(LIT("def")))   { self.parse_def() }
            (self.eat_token(LIT("fn")))    { self.parse_lambda() }
            (self.eat_token(LIT("do")))    { self.parse_do() }
            _ {
                match self.peek_token() {
                    Ok(Token { val: RPAREN, _ }) => {
                        // this is a silly hack to parse ()
                        Ok(~Unit)
                    }
                    _ => self.parse_apply()
                }
            }
        )
>>>>>>> 4b3bba59
    }

    fn parse(&mut self) -> Result<~Value, ParseFailure> {
        if self.eat_token(LPAREN) {
            do self.parse_parened().chain |parsed| {
                if self.eat_token(RPAREN) {
                    Ok(parsed)
                } else if self.eat_token(EOF) {
                    ParseFailure::eof(self.position)
                } else {
                    ParseFailure::err(~"Expecting ')'", self.position)
                }
            }
        } else {
            do self.peek_token().chain |tok| {
                if (tok.val == RPAREN) {
                    ParseFailure::err(~"Unexpected ')'", tok.position)
                } else {
                    self.parse_value_or_ident()
                }
            }
        }
    }
}

#[cfg(test)]
mod tests {
    use super::*;

    #[test]
    fn test_parser_ok() {
        fn test(s: ~str) {
            assert_eq!(Parser::new(s).parse().get().to_str(), s);
        }

        test(~"1");
        test(~"(def a (+ 1 2))");
        test(~"(do (def a 1) (def b 2) (+ a b))");
        test(~"(list (1 2) 3 (+ 4 5))");

        test(~"(if true (fn (a b) (+ 1 a b)) (quote (1 2 3)))");

        test(~"(foo bar \"a b c d\")");

        test(~"(ö ä å)");
    }

    #[test]
    fn test_parser_err() {
        fn test(s: ~str) {
             assert!(Parser::new(s).parse().is_err());
        }

        test(~"(");
        test(~")");

        test(~"(fn (a b (+ 1 a b)))");
        test(~"(if true)");
        test(~"(if true 1 2 3)");
        test(~"(def a)");
        test(~"(def a b c)");
        test(~"(do)");
    }
}<|MERGE_RESOLUTION|>--- conflicted
+++ resolved
@@ -233,110 +233,18 @@
         }
     }
 
-<<<<<<< HEAD
     /// Parse the interior of an S-expr
     fn parse_parened(&mut self) -> Result<~Value, ParseFailure> {
         Ok(~List(
             do vec::build |push| {
-=======
-    /// Parse an if expression, without the leading 'if'
-    fn parse_if(&mut self) -> Result<~Value, ParseFailure> {
-        do self.parse().chain |test| {
-            do self.parse().chain |conseq| {
-                do self.parse().map |&alt| {
-                    ~If(test.clone(), conseq.clone(), alt)
-                }
-            }
-        }
-    }
-
-    /// Parse a lambda expression, without the leading 'fn'
-    fn parse_lambda(&mut self) -> Result<~Value, ParseFailure> {
-        do self.expect_token(LPAREN).chain |_| {
-            let args = do vec::build |push| {
->>>>>>> 4b3bba59
                 loop {
                     match self.parse() {
                         Ok(val) => push(val),
                         Err(_) => break,
                     }
                 }
-<<<<<<< HEAD
             }
         ))
-=======
-            };
-
-            match self.expect_token(RPAREN) {
-                Err(err) => Err(err),
-                _ => match self.parse() {
-                    Ok(expr) => Ok(~Lambda(args, expr)),
-                    Err(err) => Err(err)
-                }
-            }
-        }
-    }
-
-    /// Parse a quote expression, without the leading 'quote'
-    fn parse_quote(&mut self) -> Result<~Value, ParseFailure> {
-        do self.parse().map |&expr| {
-            ~Quote(expr)
-        }
-    }
-
-    fn parse_def(&mut self) -> Result<~Value, ParseFailure> {
-        do self.parse_ident().chain |ident| {
-            do self.parse().map |&expr| {
-                ~Def(copy ident, expr)
-            }
-        }
-    }
-
-    fn parse_do(&mut self) -> Result<~Value, ParseFailure> {
-        let mut exprs = ~[];
-        loop {
-            match self.parse() {
-                Ok(expr) => exprs.push(expr),
-                Err(_) if exprs.len() >= 1 => break,
-                Err(err) => return Err(err),
-            }
-        }
-        Ok(~Do(exprs))
-    }
-
-    fn parse_apply(&mut self) -> Result<~Value, ParseFailure> {
-        do self.parse().chain |expr| {
-            let args = do vec::build |push| {
-                loop {
-                    match self.parse() {
-                        Ok(expr) => push(expr),
-                        Err(_) => break
-                    }
-                }
-            };
-            Ok(~Apply(expr, args))
-        }
-    }
-
-    /// Parse the interior of an S-expr
-    fn parse_parened(&mut self) -> Result<~Value, ParseFailure> {
-        cond! (
-            (self.eat_token(LIT("if")))    { self.parse_if() }
-            (self.eat_token(LIT("quote"))) { self.parse_quote() }
-            (self.eat_token(LIT("def")))   { self.parse_def() }
-            (self.eat_token(LIT("fn")))    { self.parse_lambda() }
-            (self.eat_token(LIT("do")))    { self.parse_do() }
-            _ {
-                match self.peek_token() {
-                    Ok(Token { val: RPAREN, _ }) => {
-                        // this is a silly hack to parse ()
-                        Ok(~Unit)
-                    }
-                    _ => self.parse_apply()
-                }
-            }
-        )
->>>>>>> 4b3bba59
     }
 
     fn parse(&mut self) -> Result<~Value, ParseFailure> {
